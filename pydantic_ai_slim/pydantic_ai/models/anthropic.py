from __future__ import annotations as _annotations

import io
import warnings
from collections.abc import AsyncGenerator, AsyncIterable, AsyncIterator
from contextlib import asynccontextmanager
from dataclasses import dataclass, field
from datetime import datetime, timezone
from typing import Any, Literal, Union, cast, overload

from anthropic.types.beta import (
    BetaCodeExecutionToolResultBlock,
    BetaCodeExecutionToolResultBlockParam,
    BetaServerToolUseBlockParam,
    BetaWebSearchToolResultBlockParam,
)
from typing_extensions import assert_never

from pydantic_ai.builtin_tools import CodeExecutionTool, WebSearchTool

from .. import ModelHTTPError, UnexpectedModelBehavior, _utils, usage
from .._utils import guard_tool_call_id as _guard_tool_call_id
from ..messages import (
    BinaryContent,
    DocumentUrl,
    ImageUrl,
    ModelMessage,
    ModelRequest,
    ModelResponse,
    ModelResponsePart,
    ModelResponseStreamEvent,
    RetryPromptPart,
    ServerToolCallPart,
    ServerToolReturnPart,
    SystemPromptPart,
    TextPart,
    ThinkingPart,
    ToolCallPart,
    ToolReturnPart,
    UserPromptPart,
)
from ..profiles import ModelProfileSpec
from ..providers import Provider, infer_provider
from ..settings import ModelSettings
from ..tools import ToolDefinition
from . import Model, ModelRequestParameters, StreamedResponse, check_allow_model_requests, download_item, get_user_agent

try:
    from anthropic import NOT_GIVEN, APIStatusError, AsyncAnthropic, AsyncStream
    from anthropic.types.beta import (
        BetaBase64PDFBlockParam,
        BetaBase64PDFSourceParam,
        BetaCodeExecutionTool20250522Param,
        BetaContentBlock,
        BetaContentBlockParam,
        BetaImageBlockParam,
        BetaMessage,
        BetaMessageParam,
        BetaMetadataParam,
        BetaPlainTextSourceParam,
        BetaRawContentBlockDeltaEvent,
        BetaRawContentBlockStartEvent,
        BetaRawContentBlockStopEvent,
        BetaRawMessageDeltaEvent,
        BetaRawMessageStartEvent,
        BetaRawMessageStopEvent,
        BetaRawMessageStreamEvent,
<<<<<<< HEAD
        BetaServerToolUseBlock,
=======
        BetaRedactedThinkingBlock,
        BetaSignatureDelta,
>>>>>>> 473b2ce4
        BetaTextBlock,
        BetaTextBlockParam,
        BetaTextDelta,
        BetaThinkingBlock,
        BetaThinkingBlockParam,
        BetaThinkingConfigParam,
        BetaThinkingDelta,
        BetaToolChoiceParam,
        BetaToolParam,
        BetaToolResultBlockParam,
        BetaToolUnionParam,
        BetaToolUseBlock,
        BetaToolUseBlockParam,
        BetaWebSearchTool20250305Param,
        BetaWebSearchToolResultBlock,
    )
    from anthropic.types.beta.beta_web_search_tool_20250305_param import UserLocation
    from anthropic.types.model_param import ModelParam

except ImportError as _import_error:
    raise ImportError(
        'Please install `anthropic` to use the Anthropic model, '
        'you can use the `anthropic` optional group — `pip install "pydantic-ai-slim[anthropic]"`'
    ) from _import_error

LatestAnthropicModelNames = ModelParam
"""Latest Anthropic models."""

AnthropicModelName = Union[str, LatestAnthropicModelNames]
"""Possible Anthropic model names.

Since Anthropic supports a variety of date-stamped models, we explicitly list the latest models but
allow any name in the type hints.
See [the Anthropic docs](https://docs.anthropic.com/en/docs/about-claude/models) for a full list.
"""


class AnthropicModelSettings(ModelSettings, total=False):
    """Settings used for an Anthropic model request.

    ALL FIELDS MUST BE `anthropic_` PREFIXED SO YOU CAN MERGE THEM WITH OTHER MODELS.
    """

    anthropic_metadata: BetaMetadataParam
    """An object describing metadata about the request.

    Contains `user_id`, an external identifier for the user who is associated with the request.
    """

    anthropic_thinking: BetaThinkingConfigParam
    """Determine whether the model should generate a thinking block.

    See [the Anthropic docs](https://docs.anthropic.com/en/docs/build-with-claude/extended-thinking) for more information.
    """


@dataclass(init=False)
class AnthropicModel(Model):
    """A model that uses the Anthropic API.

    Internally, this uses the [Anthropic Python client](https://github.com/anthropics/anthropic-sdk-python) to interact with the API.

    Apart from `__init__`, all methods are private or match those of the base class.
    """

    client: AsyncAnthropic = field(repr=False)

    _model_name: AnthropicModelName = field(repr=False)
    _system: str = field(default='anthropic', repr=False)

    def __init__(
        self,
        model_name: AnthropicModelName,
        *,
        provider: Literal['anthropic'] | Provider[AsyncAnthropic] = 'anthropic',
        profile: ModelProfileSpec | None = None,
    ):
        """Initialize an Anthropic model.

        Args:
            model_name: The name of the Anthropic model to use. List of model names available
                [here](https://docs.anthropic.com/en/docs/about-claude/models).
            provider: The provider to use for the Anthropic API. Can be either the string 'anthropic' or an
                instance of `Provider[AsyncAnthropic]`. If not provided, the other parameters will be used.
            profile: The model profile to use. Defaults to a profile picked by the provider based on the model name.
        """
        self._model_name = model_name

        if isinstance(provider, str):
            provider = infer_provider(provider)
        self.client = provider.client
        self._profile = profile or provider.model_profile

    @property
    def base_url(self) -> str:
        return str(self.client.base_url)

    async def request(
        self,
        messages: list[ModelMessage],
        model_settings: ModelSettings | None,
        model_request_parameters: ModelRequestParameters,
    ) -> ModelResponse:
        check_allow_model_requests()
        response = await self._messages_create(
            messages, False, cast(AnthropicModelSettings, model_settings or {}), model_request_parameters
        )
        model_response = self._process_response(response)
        model_response.usage.requests = 1
        return model_response

    @asynccontextmanager
    async def request_stream(
        self,
        messages: list[ModelMessage],
        model_settings: ModelSettings | None,
        model_request_parameters: ModelRequestParameters,
    ) -> AsyncIterator[StreamedResponse]:
        check_allow_model_requests()
        response = await self._messages_create(
            messages, True, cast(AnthropicModelSettings, model_settings or {}), model_request_parameters
        )
        async with response:
            yield await self._process_streamed_response(response)

    @property
    def model_name(self) -> AnthropicModelName:
        """The model name."""
        return self._model_name

    @property
    def system(self) -> str:
        """The system / model provider."""
        return self._system

    @overload
    async def _messages_create(
        self,
        messages: list[ModelMessage],
        stream: Literal[True],
        model_settings: AnthropicModelSettings,
        model_request_parameters: ModelRequestParameters,
    ) -> AsyncStream[BetaRawMessageStreamEvent]:
        pass

    @overload
    async def _messages_create(
        self,
        messages: list[ModelMessage],
        stream: Literal[False],
        model_settings: AnthropicModelSettings,
        model_request_parameters: ModelRequestParameters,
    ) -> BetaMessage:
        pass

    async def _messages_create(
        self,
        messages: list[ModelMessage],
        stream: bool,
        model_settings: AnthropicModelSettings,
        model_request_parameters: ModelRequestParameters,
    ) -> BetaMessage | AsyncStream[BetaRawMessageStreamEvent]:
        # standalone function to make it easier to override
        tools = self._get_tools(model_request_parameters)
        tools += self._get_builtin_tools(model_request_parameters)
        tool_choice: BetaToolChoiceParam | None

        if not tools:
            tool_choice = None
        else:
            if not model_request_parameters.allow_text_output:
                tool_choice = {'type': 'any'}
            else:
                tool_choice = {'type': 'auto'}

            if (allow_parallel_tool_calls := model_settings.get('parallel_tool_calls')) is not None:
                tool_choice['disable_parallel_tool_use'] = not allow_parallel_tool_calls

        system_prompt, anthropic_messages = await self._map_message(messages)

        try:
            extra_headers = model_settings.get('extra_headers', {})
            extra_headers.setdefault('User-Agent', get_user_agent())
            extra_headers.setdefault('anthropic-beta', 'code-execution-2025-05-22')
            return await self.client.beta.messages.create(
                max_tokens=model_settings.get('max_tokens', 4096),
                system=system_prompt or NOT_GIVEN,
                messages=anthropic_messages,
                model=self._model_name,
                tools=tools or NOT_GIVEN,
                tool_choice=tool_choice or NOT_GIVEN,
                stream=stream,
                thinking=model_settings.get('anthropic_thinking', NOT_GIVEN),
                stop_sequences=model_settings.get('stop_sequences', NOT_GIVEN),
                temperature=model_settings.get('temperature', NOT_GIVEN),
                top_p=model_settings.get('top_p', NOT_GIVEN),
                timeout=model_settings.get('timeout', NOT_GIVEN),
                metadata=model_settings.get('anthropic_metadata', NOT_GIVEN),
                extra_headers=extra_headers,
                extra_body=model_settings.get('extra_body'),
            )
        except APIStatusError as e:
            if (status_code := e.status_code) >= 400:
                raise ModelHTTPError(status_code=status_code, model_name=self.model_name, body=e.body) from e
            raise  # pragma: lax no cover

    def _process_response(self, response: BetaMessage) -> ModelResponse:
        """Process a non-streamed response, and prepare a message to return."""
        items: list[ModelResponsePart] = []
        for item in response.content:
            if isinstance(item, BetaTextBlock):
                items.append(TextPart(content=item.text))
<<<<<<< HEAD
            elif isinstance(item, BetaWebSearchToolResultBlock):
                items.append(
                    ServerToolReturnPart(
                        tool_name=item.type,
                        content=item.content,
                        tool_call_id=item.tool_use_id,
                    )
                )
            elif isinstance(item, BetaServerToolUseBlock):
                items.append(
                    ServerToolCallPart(
                        model_name='anthropic',
                        tool_name=item.name,
                        args=cast(dict[str, Any], item.input),
                        tool_call_id=item.id,
                    )
                )
            elif isinstance(item, BetaCodeExecutionToolResultBlock):
                items.append(
                    ServerToolReturnPart(
                        tool_name=item.type,
                        content=item.content,
                        tool_call_id=item.tool_use_id,
                    )
                )
=======
            elif isinstance(item, BetaRedactedThinkingBlock):  # pragma: no cover
                warnings.warn(
                    'PydanticAI currently does not handle redacted thinking blocks. '
                    'If you have a suggestion on how we should handle them, please open an issue.',
                    UserWarning,
                )
            elif isinstance(item, BetaThinkingBlock):
                items.append(ThinkingPart(content=item.thinking, signature=item.signature))
>>>>>>> 473b2ce4
            else:
                assert isinstance(item, BetaToolUseBlock), f'unexpected item type {type(item)}'
                items.append(
                    ToolCallPart(
                        tool_name=item.name,
                        args=cast(dict[str, Any], item.input),
                        tool_call_id=item.id,
                    )
                )

        return ModelResponse(items, usage=_map_usage(response), model_name=response.model, vendor_id=response.id)

    async def _process_streamed_response(self, response: AsyncStream[BetaRawMessageStreamEvent]) -> StreamedResponse:
        peekable_response = _utils.PeekableAsyncStream(response)
        first_chunk = await peekable_response.peek()
        if isinstance(first_chunk, _utils.Unset):
            raise UnexpectedModelBehavior('Streamed response ended without content or tool calls')  # pragma: no cover

        # Since Anthropic doesn't provide a timestamp in the message, we'll use the current time
        timestamp = datetime.now(tz=timezone.utc)
        return AnthropicStreamedResponse(
            _model_name=self._model_name, _response=peekable_response, _timestamp=timestamp
        )

    def _get_tools(self, model_request_parameters: ModelRequestParameters) -> list[BetaToolParam]:
        tools = [self._map_tool_definition(r) for r in model_request_parameters.function_tools]
        if model_request_parameters.output_tools:
            tools += [self._map_tool_definition(r) for r in model_request_parameters.output_tools]
        return tools

<<<<<<< HEAD
    def _get_builtin_tools(self, model_request_parameters: ModelRequestParameters) -> list[BetaToolUnionParam]:
        tools: list[BetaToolUnionParam] = []
        for tool in model_request_parameters.builtin_tools:
            if isinstance(tool, WebSearchTool):
                user_location = UserLocation(type='approximate', **tool.user_location) if tool.user_location else None
                tools.append(
                    BetaWebSearchTool20250305Param(
                        name='web_search',
                        type='web_search_20250305',
                        allowed_domains=tool.allowed_domains,
                        blocked_domains=tool.blocked_domains,
                        user_location=user_location,
                    )
                )
            elif isinstance(tool, CodeExecutionTool):
                tools.append(BetaCodeExecutionTool20250522Param(name='code_execution', type='code_execution_20250522'))
        return tools

=======
>>>>>>> 473b2ce4
    async def _map_message(self, messages: list[ModelMessage]) -> tuple[str, list[BetaMessageParam]]:  # noqa: C901
        """Just maps a `pydantic_ai.Message` to a `anthropic.types.MessageParam`."""
        system_prompt_parts: list[str] = []
        anthropic_messages: list[BetaMessageParam] = []
        for m in messages:
            if isinstance(m, ModelRequest):
                user_content_params: list[BetaContentBlockParam] = []
                for request_part in m.parts:
                    if isinstance(request_part, SystemPromptPart):
                        system_prompt_parts.append(request_part.content)
                    elif isinstance(request_part, UserPromptPart):
                        async for content in self._map_user_prompt(request_part):
                            user_content_params.append(content)
                    elif isinstance(request_part, ToolReturnPart):
                        tool_result_block_param = BetaToolResultBlockParam(
                            tool_use_id=_guard_tool_call_id(t=request_part),
                            type='tool_result',
                            content=request_part.model_response_str(),
                            is_error=False,
                        )
                        user_content_params.append(tool_result_block_param)
                    elif isinstance(request_part, RetryPromptPart):  # pragma: no branch
                        if request_part.tool_name is None:
                            text = request_part.model_response()  # pragma: no cover
                            retry_param = BetaTextBlockParam(type='text', text=text)  # pragma: no cover
                        else:
                            retry_param = BetaToolResultBlockParam(
                                tool_use_id=_guard_tool_call_id(t=request_part),
                                type='tool_result',
                                content=request_part.model_response(),
                                is_error=True,
                            )
                        user_content_params.append(retry_param)
                if len(user_content_params) > 0:
                    anthropic_messages.append(BetaMessageParam(role='user', content=user_content_params))
            elif isinstance(m, ModelResponse):
<<<<<<< HEAD
                assistant_content_params: list[
                    BetaTextBlockParam
                    | BetaToolUseBlockParam
                    | BetaServerToolUseBlockParam
                    | BetaWebSearchToolResultBlockParam
                    | BetaCodeExecutionToolResultBlockParam
                ] = []
                for response_part in m.parts:
                    if isinstance(response_part, TextPart):
                        assistant_content_params.append(BetaTextBlockParam(text=response_part.content, type='text'))
                    elif isinstance(response_part, ToolCallPart):
=======
                assistant_content_params: list[BetaTextBlockParam | BetaToolUseBlockParam | BetaThinkingBlockParam] = []
                for response_part in m.parts:
                    if isinstance(response_part, TextPart):
                        if response_part.content:  # Only add non-empty text
                            assistant_content_params.append(BetaTextBlockParam(text=response_part.content, type='text'))
                    elif isinstance(response_part, ThinkingPart):
                        # NOTE: We don't send ThinkingPart to the providers yet. If you are unsatisfied with this,
                        # please open an issue. The below code is the code to send thinking to the provider.
                        # assert response_part.signature is not None, 'Thinking part must have a signature'
                        # assistant_content_params.append(
                        #     BetaThinkingBlockParam(
                        #         thinking=response_part.content, signature=response_part.signature, type='thinking'
                        #     )
                        # )
                        pass
                    else:
>>>>>>> 473b2ce4
                        tool_use_block_param = BetaToolUseBlockParam(
                            id=_guard_tool_call_id(t=response_part),
                            type='tool_use',
                            name=response_part.tool_name,
                            input=response_part.args_as_dict(),
                        )
                        assistant_content_params.append(tool_use_block_param)
<<<<<<< HEAD
                    elif isinstance(response_part, ServerToolCallPart):
                        server_tool_use_block_param = BetaServerToolUseBlockParam(
                            id=_guard_tool_call_id(t=response_part),
                            type='server_tool_use',
                            name=cast(Literal['web_search', 'code_execution'], response_part.tool_name),
                            input=response_part.args_as_dict(),
                        )
                        assistant_content_params.append(server_tool_use_block_param)
                    elif isinstance(response_part, ServerToolReturnPart):
                        tool_use_id = _guard_tool_call_id(t=response_part)
                        if response_part.tool_name == 'web_search_tool_result':
                            server_tool_result_block_param = BetaWebSearchToolResultBlockParam(
                                tool_use_id=tool_use_id, type=response_part.tool_name, content=response_part.content
                            )
                        elif response_part.tool_name == 'code_execution_tool_result':
                            server_tool_result_block_param = BetaCodeExecutionToolResultBlockParam(
                                tool_use_id=tool_use_id, type=response_part.tool_name, content=response_part.content
                            )
                        else:
                            raise ValueError(f'Unsupported tool name: {response_part.tool_name}')
                        assistant_content_params.append(server_tool_result_block_param)
                    else:
                        assert_never(response_part)
                anthropic_messages.append(BetaMessageParam(role='assistant', content=assistant_content_params))
=======
                if len(assistant_content_params) > 0:
                    anthropic_messages.append(BetaMessageParam(role='assistant', content=assistant_content_params))
>>>>>>> 473b2ce4
            else:
                assert_never(m)
        system_prompt = '\n\n'.join(system_prompt_parts)
        if instructions := self._get_instructions(messages):
            system_prompt = f'{instructions}\n\n{system_prompt}'
        return system_prompt, anthropic_messages

    @staticmethod
    async def _map_user_prompt(
        part: UserPromptPart,
    ) -> AsyncGenerator[BetaContentBlockParam]:
        if isinstance(part.content, str):
            if part.content:  # Only yield non-empty text
                yield BetaTextBlockParam(text=part.content, type='text')
        else:
            for item in part.content:
                if isinstance(item, str):
                    if item:  # Only yield non-empty text
                        yield BetaTextBlockParam(text=item, type='text')
                elif isinstance(item, BinaryContent):
                    if item.is_image:
                        yield BetaImageBlockParam(
                            source={'data': io.BytesIO(item.data), 'media_type': item.media_type, 'type': 'base64'},  # type: ignore
                            type='image',
                        )
                    elif item.media_type == 'application/pdf':
                        yield BetaBase64PDFBlockParam(
                            source=BetaBase64PDFSourceParam(
                                data=io.BytesIO(item.data),
                                media_type='application/pdf',
                                type='base64',
                            ),
                            type='document',
                        )
                    else:
                        raise RuntimeError('Only images and PDFs are supported for binary content')
                elif isinstance(item, ImageUrl):
                    yield BetaImageBlockParam(source={'type': 'url', 'url': item.url}, type='image')
                elif isinstance(item, DocumentUrl):
                    if item.media_type == 'application/pdf':
                        yield BetaBase64PDFBlockParam(source={'url': item.url, 'type': 'url'}, type='document')
                    elif item.media_type == 'text/plain':
                        downloaded_item = await download_item(item, data_format='text')
                        yield BetaBase64PDFBlockParam(
                            source=BetaPlainTextSourceParam(
                                data=downloaded_item['data'], media_type=item.media_type, type='text'
                            ),
                            type='document',
                        )
                    else:  # pragma: no cover
                        raise RuntimeError(f'Unsupported media type: {item.media_type}')
                else:
                    raise RuntimeError(f'Unsupported content type: {type(item)}')  # pragma: no cover

    @staticmethod
    def _map_tool_definition(f: ToolDefinition) -> BetaToolParam:
        return {
            'name': f.name,
            'description': f.description,
            'input_schema': f.parameters_json_schema,
        }


def _map_usage(message: BetaMessage | BetaRawMessageStreamEvent) -> usage.Usage:
    if isinstance(message, BetaMessage):
        response_usage = message.usage
    elif isinstance(message, BetaRawMessageStartEvent):
        response_usage = message.message.usage
    elif isinstance(message, BetaRawMessageDeltaEvent):
        response_usage = message.usage
    else:
        # No usage information provided in:
        # - RawMessageStopEvent
        # - RawContentBlockStartEvent
        # - RawContentBlockDeltaEvent
        # - RawContentBlockStopEvent
        return usage.Usage()

    # Store all integer-typed usage values in the details, except 'output_tokens' which is represented exactly by
    # `response_tokens`
    details: dict[str, int] = {
        key: value for key, value in response_usage.model_dump().items() if isinstance(value, int)
    }

    # Usage coming from the RawMessageDeltaEvent doesn't have input token data, hence using `get`
    # Tokens are only counted once between input_tokens, cache_creation_input_tokens, and cache_read_input_tokens
    # This approach maintains request_tokens as the count of all input tokens, with cached counts as details
    request_tokens = (
        details.get('input_tokens', 0)
        + details.get('cache_creation_input_tokens', 0)
        + details.get('cache_read_input_tokens', 0)
    )

    return usage.Usage(
        request_tokens=request_tokens or None,
        response_tokens=response_usage.output_tokens,
        total_tokens=request_tokens + response_usage.output_tokens,
        details=details or None,
    )


@dataclass
class AnthropicStreamedResponse(StreamedResponse):
    """Implementation of `StreamedResponse` for Anthropic models."""

    _model_name: AnthropicModelName
    _response: AsyncIterable[BetaRawMessageStreamEvent]
    _timestamp: datetime

    async def _get_event_iterator(self) -> AsyncIterator[ModelResponseStreamEvent]:
        current_block: BetaContentBlock | None = None

        async for event in self._response:
            self._usage += _map_usage(event)

            if isinstance(event, BetaRawContentBlockStartEvent):
                current_block = event.content_block
                if isinstance(current_block, BetaTextBlock) and current_block.text:
                    yield self._parts_manager.handle_text_delta(vendor_part_id='content', content=current_block.text)
                elif isinstance(current_block, BetaThinkingBlock):
                    yield self._parts_manager.handle_thinking_delta(
                        vendor_part_id='thinking',
                        content=current_block.thinking,
                        signature=current_block.signature,
                    )
                elif isinstance(current_block, BetaToolUseBlock):
                    maybe_event = self._parts_manager.handle_tool_call_delta(
                        vendor_part_id=current_block.id,
                        tool_name=current_block.name,
                        args=cast(dict[str, Any], current_block.input) or None,
                        tool_call_id=current_block.id,
                    )
                    if maybe_event is not None:  # pragma: no branch
                        yield maybe_event

            elif isinstance(event, BetaRawContentBlockDeltaEvent):
                if isinstance(event.delta, BetaTextDelta):
                    yield self._parts_manager.handle_text_delta(vendor_part_id='content', content=event.delta.text)
                elif isinstance(event.delta, BetaThinkingDelta):
                    yield self._parts_manager.handle_thinking_delta(
                        vendor_part_id='thinking', content=event.delta.thinking
                    )
                elif isinstance(event.delta, BetaSignatureDelta):
                    yield self._parts_manager.handle_thinking_delta(
                        vendor_part_id='thinking', signature=event.delta.signature
                    )
                elif (
                    current_block
                    and event.delta.type == 'input_json_delta'
                    and isinstance(current_block, BetaToolUseBlock)
                ):  # pragma: no branch
                    maybe_event = self._parts_manager.handle_tool_call_delta(
                        vendor_part_id=current_block.id,
                        tool_name='',
                        args=event.delta.partial_json,
                        tool_call_id=current_block.id,
                    )
                    if maybe_event is not None:  # pragma: no branch
                        yield maybe_event

            elif isinstance(event, (BetaRawContentBlockStopEvent, BetaRawMessageStopEvent)):
                current_block = None

    @property
    def model_name(self) -> AnthropicModelName:
        """Get the model name of the response."""
        return self._model_name

    @property
    def timestamp(self) -> datetime:
        """Get the timestamp of the response."""
        return self._timestamp<|MERGE_RESOLUTION|>--- conflicted
+++ resolved
@@ -65,12 +65,9 @@
         BetaRawMessageStartEvent,
         BetaRawMessageStopEvent,
         BetaRawMessageStreamEvent,
-<<<<<<< HEAD
+        BetaRedactedThinkingBlock,
         BetaServerToolUseBlock,
-=======
-        BetaRedactedThinkingBlock,
         BetaSignatureDelta,
->>>>>>> 473b2ce4
         BetaTextBlock,
         BetaTextBlockParam,
         BetaTextDelta,
@@ -283,7 +280,6 @@
         for item in response.content:
             if isinstance(item, BetaTextBlock):
                 items.append(TextPart(content=item.text))
-<<<<<<< HEAD
             elif isinstance(item, BetaWebSearchToolResultBlock):
                 items.append(
                     ServerToolReturnPart(
@@ -309,7 +305,6 @@
                         tool_call_id=item.tool_use_id,
                     )
                 )
-=======
             elif isinstance(item, BetaRedactedThinkingBlock):  # pragma: no cover
                 warnings.warn(
                     'PydanticAI currently does not handle redacted thinking blocks. '
@@ -318,7 +313,6 @@
                 )
             elif isinstance(item, BetaThinkingBlock):
                 items.append(ThinkingPart(content=item.thinking, signature=item.signature))
->>>>>>> 473b2ce4
             else:
                 assert isinstance(item, BetaToolUseBlock), f'unexpected item type {type(item)}'
                 items.append(
@@ -349,7 +343,6 @@
             tools += [self._map_tool_definition(r) for r in model_request_parameters.output_tools]
         return tools
 
-<<<<<<< HEAD
     def _get_builtin_tools(self, model_request_parameters: ModelRequestParameters) -> list[BetaToolUnionParam]:
         tools: list[BetaToolUnionParam] = []
         for tool in model_request_parameters.builtin_tools:
@@ -368,8 +361,6 @@
                 tools.append(BetaCodeExecutionTool20250522Param(name='code_execution', type='code_execution_20250522'))
         return tools
 
-=======
->>>>>>> 473b2ce4
     async def _map_message(self, messages: list[ModelMessage]) -> tuple[str, list[BetaMessageParam]]:  # noqa: C901
         """Just maps a `pydantic_ai.Message` to a `anthropic.types.MessageParam`."""
         system_prompt_parts: list[str] = []
@@ -406,24 +397,26 @@
                 if len(user_content_params) > 0:
                     anthropic_messages.append(BetaMessageParam(role='user', content=user_content_params))
             elif isinstance(m, ModelResponse):
-<<<<<<< HEAD
                 assistant_content_params: list[
                     BetaTextBlockParam
                     | BetaToolUseBlockParam
                     | BetaServerToolUseBlockParam
                     | BetaWebSearchToolResultBlockParam
                     | BetaCodeExecutionToolResultBlockParam
+                    | BetaThinkingBlockParam
                 ] = []
                 for response_part in m.parts:
                     if isinstance(response_part, TextPart):
-                        assistant_content_params.append(BetaTextBlockParam(text=response_part.content, type='text'))
+                        if response_part.content:
+                            assistant_content_params.append(BetaTextBlockParam(text=response_part.content, type='text'))
                     elif isinstance(response_part, ToolCallPart):
-=======
-                assistant_content_params: list[BetaTextBlockParam | BetaToolUseBlockParam | BetaThinkingBlockParam] = []
-                for response_part in m.parts:
-                    if isinstance(response_part, TextPart):
-                        if response_part.content:  # Only add non-empty text
-                            assistant_content_params.append(BetaTextBlockParam(text=response_part.content, type='text'))
+                        tool_use_block_param = BetaToolUseBlockParam(
+                            id=_guard_tool_call_id(t=response_part),
+                            type='tool_use',
+                            name=response_part.tool_name,
+                            input=response_part.args_as_dict(),
+                        )
+                        assistant_content_params.append(tool_use_block_param)
                     elif isinstance(response_part, ThinkingPart):
                         # NOTE: We don't send ThinkingPart to the providers yet. If you are unsatisfied with this,
                         # please open an issue. The below code is the code to send thinking to the provider.
@@ -434,16 +427,6 @@
                         #     )
                         # )
                         pass
-                    else:
->>>>>>> 473b2ce4
-                        tool_use_block_param = BetaToolUseBlockParam(
-                            id=_guard_tool_call_id(t=response_part),
-                            type='tool_use',
-                            name=response_part.tool_name,
-                            input=response_part.args_as_dict(),
-                        )
-                        assistant_content_params.append(tool_use_block_param)
-<<<<<<< HEAD
                     elif isinstance(response_part, ServerToolCallPart):
                         server_tool_use_block_param = BetaServerToolUseBlockParam(
                             id=_guard_tool_call_id(t=response_part),
@@ -467,11 +450,8 @@
                         assistant_content_params.append(server_tool_result_block_param)
                     else:
                         assert_never(response_part)
-                anthropic_messages.append(BetaMessageParam(role='assistant', content=assistant_content_params))
-=======
                 if len(assistant_content_params) > 0:
                     anthropic_messages.append(BetaMessageParam(role='assistant', content=assistant_content_params))
->>>>>>> 473b2ce4
             else:
                 assert_never(m)
         system_prompt = '\n\n'.join(system_prompt_parts)
