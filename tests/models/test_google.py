from __future__ import annotations as _annotations

import datetime
import os
from dataclasses import dataclass
from typing import Any, Union

import pytest
from httpx import Request, Timeout
from inline_snapshot import Is, snapshot
from pytest_mock import MockerFixture
from typing_extensions import TypedDict

from pydantic_ai.agent import Agent
<<<<<<< HEAD
from pydantic_ai.builtin_tools import CodeExecutionTool, WebSearchTool
from pydantic_ai.exceptions import ModelRetry, UnexpectedModelBehavior
=======
from pydantic_ai.exceptions import ModelRetry, UnexpectedModelBehavior, UserError
>>>>>>> 473b2ce4
from pydantic_ai.messages import (
    AudioUrl,
    BinaryContent,
    DocumentUrl,
    FinalResultEvent,
    FunctionToolCallEvent,
    FunctionToolResultEvent,
    ImageUrl,
    ModelRequest,
    ModelResponse,
    PartDeltaEvent,
    PartStartEvent,
    RetryPromptPart,
    ServerToolCallPart,
    ServerToolReturnPart,
    SystemPromptPart,
    TextPart,
    TextPartDelta,
    ThinkingPart,
    ThinkingPartDelta,
    ToolCallPart,
    ToolReturnPart,
    UserPromptPart,
    VideoUrl,
)
from pydantic_ai.usage import Usage

from ..conftest import IsDatetime, IsInstance, IsStr, try_import

with try_import() as imports_successful:
    from google.genai import _api_client
    from google.genai.types import HarmBlockThreshold, HarmCategory, Language

    from pydantic_ai.models.google import GoogleModel, GoogleModelSettings
    from pydantic_ai.providers.google import GoogleProvider

pytestmark = [
    pytest.mark.skipif(not imports_successful(), reason='google-genai not installed'),
    pytest.mark.anyio,
    pytest.mark.vcr,
]


@pytest.fixture(scope='module')
def google_provider(gemini_api_key: str) -> GoogleProvider:
    return GoogleProvider(api_key=gemini_api_key)


async def test_google_model(allow_model_requests: None, google_provider: GoogleProvider):
    model = GoogleModel('gemini-1.5-flash', provider=google_provider)
    assert model.base_url == 'https://generativelanguage.googleapis.com/'
    assert model.system == 'google-gla'
    agent = Agent(model=model, system_prompt='You are a chatbot.')

    result = await agent.run('Hello!')
    assert result.output == snapshot('Hello there! How can I help you today?\n')
    assert result.usage() == snapshot(
        Usage(
            requests=1,
            request_tokens=7,
            response_tokens=11,
            total_tokens=18,
            details={'text_prompt_tokens': 7, 'text_candidates_tokens': 11},
        )
    )
    assert result.all_messages() == snapshot(
        [
            ModelRequest(
                parts=[
                    SystemPromptPart(
                        content='You are a chatbot.',
                        timestamp=IsDatetime(),
                    ),
                    UserPromptPart(
                        content='Hello!',
                        timestamp=IsDatetime(),
                    ),
                ]
            ),
            ModelResponse(
                parts=[TextPart(content='Hello there! How can I help you today?\n')],
                usage=Usage(
                    requests=1,
                    request_tokens=7,
                    response_tokens=11,
                    total_tokens=18,
                    details={'text_prompt_tokens': 7, 'text_candidates_tokens': 11},
                ),
                model_name='gemini-1.5-flash',
                timestamp=IsDatetime(),
                vendor_details={'finish_reason': 'STOP'},
            ),
        ]
    )


async def test_google_model_structured_response(allow_model_requests: None, google_provider: GoogleProvider):
    model = GoogleModel('gemini-1.5-flash', provider=google_provider)
    agent = Agent(model=model, system_prompt='You are a helpful chatbot.', retries=5)

    class Response(TypedDict):
        temperature: str
        date: datetime.date
        city: str

    @agent.tool_plain
    async def temperature(city: str, date: datetime.date) -> str:
        """Get the temperature in a city on a specific date.

        Args:
            city: The city name.
            date: The date.

        Returns:
            The temperature in degrees Celsius.
        """
        return '30°C'

    result = await agent.run('What was the temperature in London 1st January 2022?', output_type=Response)
    assert result.output == snapshot({'temperature': '30°C', 'date': datetime.date(2022, 1, 1), 'city': 'London'})
    assert result.usage() == snapshot(
        Usage(
            requests=2,
            request_tokens=224,
            response_tokens=35,
            total_tokens=259,
            details={'text_prompt_tokens': 224, 'text_candidates_tokens': 35},
        )
    )
    assert result.all_messages() == snapshot(
        [
            ModelRequest(
                parts=[
                    SystemPromptPart(
                        content='You are a helpful chatbot.',
                        timestamp=IsDatetime(),
                    ),
                    UserPromptPart(
                        content='What was the temperature in London 1st January 2022?',
                        timestamp=IsDatetime(),
                    ),
                ]
            ),
            ModelResponse(
                parts=[
                    ToolCallPart(
                        tool_name='temperature', args={'date': '2022-01-01', 'city': 'London'}, tool_call_id=IsStr()
                    )
                ],
                usage=Usage(
                    requests=1,
                    request_tokens=101,
                    response_tokens=14,
                    total_tokens=115,
                    details={'text_prompt_tokens': 101, 'text_candidates_tokens': 14},
                ),
                model_name='gemini-1.5-flash',
                timestamp=IsDatetime(),
                vendor_details={'finish_reason': 'STOP'},
            ),
            ModelRequest(
                parts=[
                    ToolReturnPart(
                        tool_name='temperature', content='30°C', tool_call_id=IsStr(), timestamp=IsDatetime()
                    )
                ]
            ),
            ModelResponse(
                parts=[
                    ToolCallPart(
                        tool_name='final_result',
                        args={'temperature': '30°C', 'date': '2022-01-01', 'city': 'London'},
                        tool_call_id=IsStr(),
                    )
                ],
                usage=Usage(
                    requests=1,
                    request_tokens=123,
                    response_tokens=21,
                    total_tokens=144,
                    details={'text_prompt_tokens': 123, 'text_candidates_tokens': 21},
                ),
                model_name='gemini-1.5-flash',
                timestamp=IsDatetime(),
                vendor_details={'finish_reason': 'STOP'},
            ),
            ModelRequest(
                parts=[
                    ToolReturnPart(
                        tool_name='final_result',
                        content='Final result processed.',
                        tool_call_id=IsStr(),
                        timestamp=IsDatetime(),
                    )
                ]
            ),
        ]
    )


async def test_google_model_stream(allow_model_requests: None, google_provider: GoogleProvider):
    model = GoogleModel('gemini-2.0-flash-exp', provider=google_provider)
    agent = Agent(model=model, system_prompt='You are a helpful chatbot.', model_settings={'temperature': 0.0})
    async with agent.run_stream('What is the capital of France?') as result:
        data = await result.get_output()
    assert data == snapshot('The capital of France is Paris.\n')


async def test_google_model_retry(allow_model_requests: None, google_provider: GoogleProvider):
    model = GoogleModel('gemini-2.5-pro-preview-03-25', provider=google_provider)
    agent = Agent(
        model=model, system_prompt='You are a helpful chatbot.', model_settings={'temperature': 0.0}, retries=2
    )

    @agent.tool_plain
    async def get_capital(country: str) -> str:
        """Get the capital of a country.

        Args:
            country: The country name.
        """
        raise ModelRetry('The country is not supported.')

    result = await agent.run('What is the capital of France?')
    assert result.all_messages() == snapshot(
        [
            ModelRequest(
                parts=[
                    SystemPromptPart(content='You are a helpful chatbot.', timestamp=IsDatetime()),
                    UserPromptPart(content='What is the capital of France?', timestamp=IsDatetime()),
                ]
            ),
            ModelResponse(
                parts=[ToolCallPart(tool_name='get_capital', args={'country': 'France'}, tool_call_id=IsStr())],
                usage=Usage(
                    requests=1,
                    request_tokens=57,
                    response_tokens=15,
                    total_tokens=173,
                    details={'thoughts_tokens': 101, 'text_prompt_tokens': 57},
                ),
                model_name='models/gemini-2.5-pro-preview-05-06',
                timestamp=IsDatetime(),
                vendor_details={'finish_reason': 'STOP'},
            ),
            ModelRequest(
                parts=[
                    RetryPromptPart(
                        content='The country is not supported.',
                        tool_name='get_capital',
                        tool_call_id=IsStr(),
                        timestamp=IsDatetime(),
                    )
                ]
            ),
            ModelResponse(
                parts=[
                    TextPart(
                        content='I am sorry, I cannot fulfill this request. The country you provided is not supported.'
                    )
                ],
                usage=Usage(
                    requests=1,
                    request_tokens=104,
                    response_tokens=18,
                    total_tokens=122,
                    details={'text_prompt_tokens': 104},
                ),
                model_name='models/gemini-2.5-pro-preview-05-06',
                timestamp=IsDatetime(),
                vendor_details={'finish_reason': 'STOP'},
            ),
        ]
    )


async def test_google_model_max_tokens(allow_model_requests: None, google_provider: GoogleProvider):
    model = GoogleModel('gemini-1.5-flash', provider=google_provider)
    agent = Agent(model=model, system_prompt='You are a helpful chatbot.', model_settings={'max_tokens': 5})
    result = await agent.run('What is the capital of France?')
    assert result.output == snapshot('The capital of France is')


async def test_google_model_top_p(allow_model_requests: None, google_provider: GoogleProvider):
    model = GoogleModel('gemini-1.5-flash', provider=google_provider)
    agent = Agent(model=model, system_prompt='You are a helpful chatbot.', model_settings={'top_p': 0.5})
    result = await agent.run('What is the capital of France?')
    assert result.output == snapshot('The capital of France is Paris.\n')


async def test_google_model_thinking_config(allow_model_requests: None, google_provider: GoogleProvider):
    model = GoogleModel('gemini-2.5-pro-preview-03-25', provider=google_provider)
    settings = GoogleModelSettings(google_thinking_config={'include_thoughts': False})
    agent = Agent(model=model, system_prompt='You are a helpful chatbot.', model_settings=settings)
    result = await agent.run('What is the capital of France?')
    assert result.output == snapshot('The capital of France is **Paris**.')


async def test_google_model_gla_labels_raises_value_error(allow_model_requests: None, google_provider: GoogleProvider):
    model = GoogleModel('gemini-2.0-flash', provider=google_provider)
    settings = GoogleModelSettings(google_labels={'environment': 'test', 'team': 'analytics'})
    agent = Agent(model=model, system_prompt='You are a helpful chatbot.', model_settings=settings)

    # Raises before any request is made.
    with pytest.raises(ValueError, match='labels parameter is not supported in Gemini API.'):
        await agent.run('What is the capital of France?')


@pytest.fixture(autouse=True)
def vertex_provider_auth(mocker: MockerFixture) -> None:  # pragma: lax no cover
    # Locally, we authenticate via `gcloud` CLI, so we don't need to patch anything.
    if not os.getenv('CI'):
        return  # pragma: lax no cover

    @dataclass
    class NoOpCredentials:
        token = 'my-token'
        quota_project_id = 'pydantic-ai'

        def refresh(self, request: Request): ...

        def expired(self) -> bool:
            return False

    return_value = (NoOpCredentials(), 'pydantic-ai')
    mocker.patch.object(_api_client, '_load_auth', return_value=return_value)


@pytest.mark.skipif(
    not os.getenv('CI', False), reason='Requires properly configured local google vertex config to pass'
)
async def test_google_model_vertex_provider(allow_model_requests: None):
    provider = GoogleProvider(location='global')
    model = GoogleModel('gemini-2.0-flash', provider=provider)
    agent = Agent(model=model, system_prompt='You are a helpful chatbot.')
    result = await agent.run('What is the capital of France?')
    assert result.output == snapshot('The capital of France is Paris.\n')


@pytest.mark.skipif(
    not os.getenv('CI', False), reason='Requires properly configured local google vertex config to pass'
)
async def test_google_model_vertex_labels(allow_model_requests: None):  # pragma: lax no cover
    provider = GoogleProvider(location='global', project='pydantic-ai')
    model = GoogleModel('gemini-2.0-flash', provider=provider)
    settings = GoogleModelSettings(google_labels={'environment': 'test', 'team': 'analytics'})
    agent = Agent(model=model, system_prompt='You are a helpful chatbot.', model_settings=settings)
    result = await agent.run('What is the capital of France?')
    assert result.output == snapshot('The capital of France is Paris.\n')


async def test_google_model_iter_stream(allow_model_requests: None, google_provider: GoogleProvider):
    model = GoogleModel('gemini-2.0-flash', provider=google_provider)
    agent = Agent(model=model, system_prompt='You are a helpful chatbot.')

    @agent.tool_plain
    async def get_capital(country: str) -> str:
        """Get the capital of a country.

        Args:
            country: The country name.
        """
        return 'Paris'  # pragma: lax no cover

    @agent.tool_plain
    async def get_temperature(city: str) -> str:
        """Get the temperature in a city.

        Args:
            city: The city name.
        """
        return '30°C'

    event_parts: list[Any] = []
    async with agent.iter(user_prompt='What is the temperature of the capital of France?') as agent_run:
        async for node in agent_run:
            if Agent.is_model_request_node(node) or Agent.is_call_tools_node(node):
                async with node.stream(agent_run.ctx) as request_stream:
                    async for event in request_stream:
                        event_parts.append(event)

    assert event_parts == snapshot(
        [
            PartStartEvent(
                index=0,
                part=ToolCallPart(tool_name='get_capital', args={'country': 'France'}, tool_call_id=IsStr()),
            ),
            IsInstance(FunctionToolCallEvent),
            FunctionToolResultEvent(
                result=ToolReturnPart(
                    tool_name='get_capital', content='Paris', tool_call_id=IsStr(), timestamp=IsDatetime()
                ),
                tool_call_id=IsStr(),
            ),
            PartStartEvent(
                index=0,
                part=ToolCallPart(tool_name='get_temperature', args={'city': 'Paris'}, tool_call_id=IsStr()),
            ),
            IsInstance(FunctionToolCallEvent),
            FunctionToolResultEvent(
                result=ToolReturnPart(
                    tool_name='get_temperature', content='30°C', tool_call_id=IsStr(), timestamp=IsDatetime()
                ),
                tool_call_id=IsStr(),
            ),
            PartStartEvent(index=0, part=TextPart(content='The temperature in')),
            FinalResultEvent(tool_name=None, tool_call_id=None),
            PartDeltaEvent(index=0, delta=TextPartDelta(content_delta=' Paris is 30°C.\n')),
        ]
    )


async def test_google_model_image_as_binary_content_input(
    allow_model_requests: None, image_content: BinaryContent, google_provider: GoogleProvider
):
    m = GoogleModel('gemini-2.0-flash', provider=google_provider)
    agent = Agent(m, system_prompt='You are a helpful chatbot.')

    result = await agent.run(['What fruit is in the image?', image_content])
    assert result.output == snapshot('The fruit in the image is a kiwi.')


async def test_google_model_video_as_binary_content_input(
    allow_model_requests: None, video_content: BinaryContent, google_provider: GoogleProvider
):
    m = GoogleModel('gemini-2.0-flash', provider=google_provider)
    agent = Agent(m, system_prompt='You are a helpful chatbot.')

    result = await agent.run(['Explain me this video', video_content])
    assert result.output == snapshot("""\
Okay, I can describe what's visible in the image you sent.

The image shows a camera setup in an outdoor environment. Here's a breakdown of what's in the frame:

*   **Camera Monitor:** A small, external monitor is mounted on top of the camera. The monitor is displaying a preview of the scene the camera is capturing. The preview shows a scene of a dirt road, rocks, and a distant mountain range.
*   **Camera:** The camera itself is attached to a tripod. It's a compact camera, and the lens is visible.
*   **Tripod:** The camera is mounted on a tripod to keep it stable.
*   **Background:** The background is blurred, but it appears to be a mountainous or desert landscape with rocks and vegetation. The colors suggest that it could be late afternoon or early morning, with warm light illuminating the scene.

In summary, the image depicts a camera setup being used to film or photograph a desert landscape.\
""")


async def test_google_model_image_url_input(allow_model_requests: None, google_provider: GoogleProvider):
    m = GoogleModel('gemini-2.0-flash', provider=google_provider)
    agent = Agent(m, system_prompt='You are a helpful chatbot.')

    result = await agent.run(
        [
            'What is this vegetable?',
            ImageUrl(url='https://t3.ftcdn.net/jpg/00/85/79/92/360_F_85799278_0BBGV9OAdQDTLnKwAPBCcg1J7QtiieJY.jpg'),
        ]
    )
    assert result.output == snapshot("That's a potato!\n")


async def test_google_model_video_url_input(allow_model_requests: None, google_provider: GoogleProvider):
    m = GoogleModel('gemini-2.0-flash', provider=google_provider)
    agent = Agent(m, system_prompt='You are a helpful chatbot.')

    result = await agent.run(
        [
            'Explain me this video',
            VideoUrl(url='https://github.com/pydantic/pydantic-ai/raw/refs/heads/main/tests/assets/small_video.mp4'),
        ]
    )
    assert result.output == snapshot("""\
Certainly! Based on the image, here's what I can tell you:

**Visual Description:**

The image shows a small video monitor (likely a field monitor used in filmmaking or photography) mounted on top of a camera tripod. The monitor screen displays a scenic shot of a mountainous landscape, possibly a canyon or ravine. The background is a blurred, out-of-focus view of a similar landscape, suggesting that the monitor is set up in the field.
""")


async def test_google_model_document_url_input(allow_model_requests: None, google_provider: GoogleProvider):
    m = GoogleModel('gemini-2.0-flash', provider=google_provider)
    agent = Agent(m, system_prompt='You are a helpful chatbot.')

    document_url = DocumentUrl(url='https://www.w3.org/WAI/ER/tests/xhtml/testfiles/resources/pdf/dummy.pdf')

    result = await agent.run(['What is the main content on this document?', document_url])
    assert result.output == snapshot('The main content of the document is the phrase "Dummy PDF file".\n')


async def test_google_model_text_document_url_input(allow_model_requests: None, google_provider: GoogleProvider):
    m = GoogleModel('gemini-2.0-flash', provider=google_provider)
    agent = Agent(m, system_prompt='You are a helpful chatbot.')

    text_document_url = DocumentUrl(url='https://example-files.online-convert.com/document/txt/example.txt')

    result = await agent.run(['What is the main content on this document?', text_document_url])
    assert result.output == snapshot(
        'The main content of this TXT document is an explanation of the placeholder names "John Doe" (and variations) used when the true identity of a person is unknown or withheld, primarily in legal contexts in the United States and Canada. It also discusses alternative names used in other countries, different uses of the name, and the origin of the practice.\n'
    )


async def test_google_model_text_as_binary_content_input(allow_model_requests: None, google_provider: GoogleProvider):
    m = GoogleModel('gemini-2.0-flash', provider=google_provider)
    agent = Agent(m, system_prompt='You are a helpful chatbot.')

    text_content = BinaryContent(data=b'This is a test document.', media_type='text/plain')

    result = await agent.run(['What is the main content on this document?', text_content])
    assert result.output == snapshot('The main content of the document is that it is a test document.\n')


async def test_google_model_instructions(allow_model_requests: None, google_provider: GoogleProvider):
    m = GoogleModel('gemini-2.0-flash', provider=google_provider)

    def instructions() -> str:
        return 'You are a helpful assistant.'

    agent = Agent(m, instructions=instructions)

    result = await agent.run('What is the capital of France?')
    assert result.all_messages() == snapshot(
        [
            ModelRequest(
                parts=[UserPromptPart(content='What is the capital of France?', timestamp=IsDatetime())],
                instructions='You are a helpful assistant.',
            ),
            ModelResponse(
                parts=[TextPart(content='The capital of France is Paris.\n')],
                usage=Usage(
                    requests=1,
                    request_tokens=13,
                    response_tokens=8,
                    total_tokens=21,
                    details={'text_prompt_tokens': 13, 'text_candidates_tokens': 8},
                ),
                model_name='gemini-2.0-flash',
                timestamp=IsDatetime(),
                vendor_details={'finish_reason': 'STOP'},
            ),
        ]
    )


async def test_google_model_multiple_documents_in_history(
    allow_model_requests: None, google_provider: GoogleProvider, document_content: BinaryContent
):
    m = GoogleModel(model_name='gemini-2.0-flash', provider=google_provider)
    agent = Agent(model=m)

    result = await agent.run(
        'What is in the documents?',
        message_history=[
            ModelRequest(parts=[UserPromptPart(content=['Here is a PDF document: ', document_content])]),
            ModelResponse(parts=[TextPart(content='foo bar')]),
            ModelRequest(parts=[UserPromptPart(content=['Here is another PDF document: ', document_content])]),
            ModelResponse(parts=[TextPart(content='foo bar 2')]),
        ],
    )

    assert result.output == snapshot('Both documents contain the text "Dummy PDF file".')


async def test_google_model_safety_settings(allow_model_requests: None, google_provider: GoogleProvider):
    m = GoogleModel('gemini-1.5-flash', provider=google_provider)
    settings = GoogleModelSettings(
        google_safety_settings=[
            {
                'category': HarmCategory.HARM_CATEGORY_HATE_SPEECH,
                'threshold': HarmBlockThreshold.BLOCK_LOW_AND_ABOVE,
            }
        ]
    )
    agent = Agent(m, instructions='You hate the world!', model_settings=settings)

    with pytest.raises(UnexpectedModelBehavior, match='Safety settings triggered'):
        await agent.run('Tell me a joke about a Brazilians.')


<<<<<<< HEAD
async def test_google_model_web_search_tool(allow_model_requests: None, google_provider: GoogleProvider):
    m = GoogleModel('gemini-2.0-flash', provider=google_provider)
    agent = Agent(m, system_prompt='You are a helpful chatbot.', builtin_tools=[WebSearchTool()])

    result = await agent.run('What day is today in Utrecht?')
    assert result.output == snapshot('Today is Wednesday, May 28, 2025, in Utrecht.\n')


async def test_google_model_code_execution_tool(allow_model_requests: None, google_provider: GoogleProvider):
    m = GoogleModel('gemini-2.0-flash', provider=google_provider)
    agent = Agent(m, system_prompt='You are a helpful chatbot.', builtin_tools=[CodeExecutionTool()])

    result = await agent.run('What day is today in Utrecht?')
=======
async def test_google_model_empty_user_prompt(allow_model_requests: None, google_provider: GoogleProvider):
    m = GoogleModel('gemini-1.5-flash', provider=google_provider)
    agent = Agent(m, instructions='You are a helpful assistant.')

    result = await agent.run()
    assert result.output == snapshot(
        'Please provide me with a question or task. I need some information to be able to help you.\n'
    )


async def test_google_model_thinking_part(allow_model_requests: None, google_provider: GoogleProvider):
    m = GoogleModel('gemini-2.5-pro-preview-03-25', provider=google_provider)
    settings = GoogleModelSettings(google_thinking_config={'include_thoughts': True})
    agent = Agent(m, system_prompt='You are a helpful assistant.', model_settings=settings)
    result = await agent.run('How do I cross the street?')
>>>>>>> 473b2ce4
    assert result.all_messages() == snapshot(
        [
            ModelRequest(
                parts=[
<<<<<<< HEAD
                    SystemPromptPart(content='You are a helpful chatbot.', timestamp=IsDatetime()),
                    UserPromptPart(content='What day is today in Utrecht?', timestamp=IsDatetime()),
=======
                    SystemPromptPart(content='You are a helpful assistant.', timestamp=IsDatetime()),
                    UserPromptPart(content='How do I cross the street?', timestamp=IsDatetime()),
>>>>>>> 473b2ce4
                ]
            ),
            ModelResponse(
                parts=[
<<<<<<< HEAD
                    TextPart(
                        content="""\
To determine the current day in Utrecht, I need to know the current date and time. I will use a tool to get this information.

"""
                    ),
                    ServerToolCallPart(
                        tool_name='code_execution',
                        args={
                            'code': """\
import datetime
import pytz

utrecht_timezone = pytz.timezone('Europe/Amsterdam')
now_utrecht = datetime.datetime.now(utrecht_timezone)
print(now_utrecht.strftime("%A, %Y-%m-%d"))
""",
                            'language': Language.PYTHON,
                        },
                        tool_call_id=IsStr(),
                    ),
                    ServerToolReturnPart(
                        tool_name='code_execution',
                        content='Wednesday, 2025-05-28\n',
                        tool_call_id="It doesn't have.",
                        timestamp=IsDatetime(),
                    ),
                    TextPart(content='Today is Wednesday, May 28, 2025 in Utrecht.\n'),
                ],
                usage=Usage(
                    requests=1,
                    request_tokens=13,
                    response_tokens=119,
                    total_tokens=246,
                    details={
                        'tool_use_prompt_tokens': 114,
                        'text_candidates_tokens': 119,
                        'text_prompt_tokens': 13,
                        'text_tool_use_prompt_tokens': 114,
                    },
=======
                    ThinkingPart(
                        content="""\
**My Approach to Street Crossing Advice**

Okay, so the user wants to know how to cross the street. Simple question, right? But safety is paramount here. My brain immediately goes into problem-solving mode. First, I have to *deconstruct* the request. Then, I define the core *goal*: crossing safely.  That means I need to brainstorm the key principles that make that possible.

I'm thinking: **visibility**, **awareness**, **predictability**, **caution**, and using designated crossings.  These are the building blocks.  Now, how to structure this into a clear, helpful response?  A step-by-step approach seems best. I'll break it down into *before*, *during*, and some *general tips*.

Let's flesh this out.  "Before" means finding a safe spot: marked **crosswalks**, intersections with signals, or pedestrian bridges/tunnels are ideal. Avoid darting out!  Then, I need to *stop* at the curb, *look* and *listen* in all directions, and make eye contact with drivers, if possible.  Wait for a *gap* or a signal.

During crossing, the plan is to *walk*, not run. Keep looking and listening, stay in the crosswalk, and be visible. No distractions like phones. That's the basic framework.

Now, for the "general tips." Teaching children how to do it is important. Extra caution at night or in bad weather is obvious. I should emphasize *never assume* drivers see you or will stop. Alcohol and drugs are a huge no-no. Watch out for parked cars, and turning vehicles are another common hazard. Always follow local laws!

Okay, time to refine the language.  I want clear, action-oriented verbs and maybe some bullet points for readability. Bolding key terms helps too. And then, I need to consider edge cases. What if there are no crosswalks? Well, find a spot with good visibility and wait for a large gap. What about different traffic rules?  I'll just say to look in *all* directions.  I want to make sure it covers all bases.

Finally, a quick review to make sure it's logical, comprehensive, easy to understand, and not too complex.  I think this is a good balance between thoroughness and conciseness.  Hopefully, this will keep people safe!
"""
                    ),
                    TextPart(
                        content="""\
Crossing the street safely is crucial! Here's a step-by-step guide:

1.  **Find a Safe Place to Cross:**
    *   **Best:** Use a designated pedestrian crossing (zebra stripes, crosswalk lines) or an intersection with traffic lights and pedestrian signals ("walk/don't walk" signs).
    *   **Good:** If no designated crossing is nearby, go to a street corner or an area where you have a clear view of traffic in all directions.
    *   **Avoid:** Crossing between parked cars, on a curve, or near the crest of a hill where drivers can't see you easily.

2.  **Stop at the Edge:**
    *   Stop at the curb or the edge of the road. Don't step into the street yet.

3.  **Look and Listen for Traffic:**
    *   **Look Left:** Check for oncoming traffic.
    *   **Look Right:** Check for oncoming traffic from the other direction.
    *   **Look Left Again:** Double-check the closest lane of traffic before stepping out.
    *   **Listen:** Sometimes you can hear traffic before you see it, especially large vehicles or motorcycles.

4.  **Wait for a Safe Gap (or the Signal):**
    *   **No Signal:** Wait until there's a large enough gap in traffic for you to cross safely without rushing. Make sure drivers have seen you and have time to stop if necessary. Try to make eye contact with drivers.
    *   **With Signal:** Wait for the "WALK" signal or the little green walking person symbol. Even with a green signal, quickly check for turning vehicles before stepping off the curb.

5.  **Cross Alertly:**
    *   **Walk, Don't Run:** Walking briskly is good, but running can increase your risk of tripping and falling.
    *   **Keep Looking and Listening:** Continue to check for traffic as you cross. The situation can change quickly.
    *   **Stay Visible:** If it's dark or visibility is poor (rain, fog), wear bright or reflective clothing.
    *   **Avoid Distractions:** Put away your phone, take off headphones, and focus on crossing safely.

6.  **If There's a Median Strip or Island:**
    *   Cross to the median, stop, and repeat the "Look Left, Right, Left" process for the next set of lanes before continuing.

**Key Things to Remember:**

*   **Never assume a driver sees you.** Always try to make eye contact.
*   **Be extra careful at night or in bad weather.**
*   **Teach children these rules** and hold their hands when crossing.
*   **Obey traffic signals and signs.**
*   **Don't dart out** into the street.

Stay safe!\
"""
                    ),
                ],
                usage=Usage(
                    requests=1,
                    request_tokens=15,
                    response_tokens=606,
                    total_tokens=1704,
                    details={'thoughts_tokens': 1083, 'text_prompt_tokens': 15},
                ),
                model_name='models/gemini-2.5-pro-preview-05-06',
                timestamp=IsDatetime(),
                vendor_details={'finish_reason': 'STOP'},
            ),
        ]
    )


async def test_google_model_thinking_part_iter(allow_model_requests: None, google_provider: GoogleProvider):
    m = GoogleModel('gemini-2.5-pro-preview-03-25', provider=google_provider)
    settings = GoogleModelSettings(google_thinking_config={'include_thoughts': True})
    agent = Agent(m, system_prompt='You are a helpful assistant.', model_settings=settings)

    event_parts: list[Any] = []
    async with agent.iter(user_prompt='How do I cross the street?') as agent_run:
        async for node in agent_run:
            if Agent.is_model_request_node(node) or Agent.is_call_tools_node(node):
                async with node.stream(agent_run.ctx) as request_stream:
                    async for event in request_stream:
                        event_parts.append(event)

    assert event_parts == snapshot(
        [
            PartStartEvent(index=0, part=IsInstance(ThinkingPart)),
            FinalResultEvent(tool_name=None, tool_call_id=None),
            PartDeltaEvent(index=0, delta=IsInstance(ThinkingPartDelta)),
            PartDeltaEvent(index=0, delta=IsInstance(ThinkingPartDelta)),
            PartDeltaEvent(index=0, delta=IsInstance(ThinkingPartDelta)),
            PartDeltaEvent(index=0, delta=IsInstance(ThinkingPartDelta)),
            PartDeltaEvent(index=0, delta=IsInstance(ThinkingPartDelta)),
            PartStartEvent(index=1, part=IsInstance(TextPart)),
            PartDeltaEvent(index=1, delta=IsInstance(TextPartDelta)),
            PartDeltaEvent(index=1, delta=IsInstance(TextPartDelta)),
            PartDeltaEvent(index=1, delta=IsInstance(TextPartDelta)),
            PartDeltaEvent(index=1, delta=IsInstance(TextPartDelta)),
            PartDeltaEvent(index=1, delta=IsInstance(TextPartDelta)),
            PartDeltaEvent(index=1, delta=IsInstance(TextPartDelta)),
            PartDeltaEvent(index=1, delta=IsInstance(TextPartDelta)),
            PartDeltaEvent(index=1, delta=IsInstance(TextPartDelta)),
            PartDeltaEvent(index=1, delta=IsInstance(TextPartDelta)),
            PartDeltaEvent(index=1, delta=IsInstance(TextPartDelta)),
            PartDeltaEvent(index=1, delta=IsInstance(TextPartDelta)),
            PartDeltaEvent(index=1, delta=IsInstance(TextPartDelta)),
            PartDeltaEvent(index=1, delta=IsInstance(TextPartDelta)),
            PartDeltaEvent(index=1, delta=IsInstance(TextPartDelta)),
            PartDeltaEvent(index=1, delta=IsInstance(TextPartDelta)),
            PartDeltaEvent(index=1, delta=IsInstance(TextPartDelta)),
            PartDeltaEvent(index=1, delta=IsInstance(TextPartDelta)),
            PartDeltaEvent(index=1, delta=IsInstance(TextPartDelta)),
            PartDeltaEvent(index=1, delta=IsInstance(TextPartDelta)),
            PartDeltaEvent(index=1, delta=IsInstance(TextPartDelta)),
            PartDeltaEvent(index=1, delta=IsInstance(TextPartDelta)),
            PartDeltaEvent(index=1, delta=IsInstance(TextPartDelta)),
            PartDeltaEvent(index=1, delta=IsInstance(TextPartDelta)),
            PartDeltaEvent(index=1, delta=IsInstance(TextPartDelta)),
            PartDeltaEvent(index=1, delta=IsInstance(TextPartDelta)),
            PartDeltaEvent(index=1, delta=IsInstance(TextPartDelta)),
            PartDeltaEvent(index=1, delta=IsInstance(TextPartDelta)),
            PartDeltaEvent(index=1, delta=IsInstance(TextPartDelta)),
        ]
    )


@pytest.mark.skipif(
    not os.getenv('CI', False), reason='Requires properly configured local google vertex config to pass'
)
@pytest.mark.parametrize(
    'url,expected_output',
    [
        pytest.param(
            AudioUrl(url='https://cdn.openai.com/API/docs/audio/alloy.wav'),
            'The URL discusses the sunrise in the east and sunset in the west, a phenomenon known to humans for millennia.',
            id='AudioUrl',
        ),
        pytest.param(
            DocumentUrl(url='https://storage.googleapis.com/cloud-samples-data/generative-ai/pdf/2403.05530.pdf'),
            "The URL points to a technical report from Google DeepMind introducing Gemini 1.5 Pro, a multimodal AI model designed for understanding and reasoning over extremely large contexts (millions of tokens). It details the model's architecture, training, performance across a range of tasks, and responsible deployment considerations. Key highlights include near-perfect recall on long-context retrieval tasks, state-of-the-art performance in areas like long-document question answering, and surprising new capabilities like in-context learning of new languages.",
            id='DocumentUrl',
        ),
        pytest.param(
            ImageUrl(url='https://upload.wikimedia.org/wikipedia/commons/6/6a/Www.wikipedia_screenshot_%282021%29.png'),
            "The URL's main content is the landing page of Wikipedia, showcasing the available language editions with article counts, a search bar, and links to other Wikimedia projects.",
            id='ImageUrl',
        ),
        pytest.param(
            VideoUrl(url='https://upload.wikimedia.org/wikipedia/commons/8/8f/Panda_at_Smithsonian_zoo.webm'),
            """The main content of the image is a panda eating bamboo in a zoo enclosure. The enclosure is designed to mimic the panda's natural habitat, with rocks, bamboo, and a painted backdrop of mountains. There is also a large, smooth, tan-colored ball-shaped object in the enclosure.""",
            id='VideoUrl',
        ),
        pytest.param(
            VideoUrl(url='https://youtu.be/lCdaVNyHtjU'),
            'The main content of the URL is an analysis of recent 404 HTTP responses. The analysis identifies several patterns including the most common endpoints with 404 errors, request patterns, timeline-related issues, organization/project access, and configuration and authentication. The analysis also provides some recommendations.',
            id='VideoUrl (YouTube)',
        ),
        pytest.param(
            AudioUrl(url='gs://pydantic-ai-dev/openai-alloy.wav'),
            'The content describes the basic concept of the sun rising in the east and setting in the west.',
            id='AudioUrl (gs)',
        ),
        pytest.param(
            DocumentUrl(url='gs://pydantic-ai-dev/Gemini_1_5_Pro_Technical_Report_Arxiv_1805.pdf'),
            "The URL leads to a research paper titled \"Gemini 1.5: Unlocking multimodal understanding across millions of tokens of context\".  \n\nThe paper introduces Gemini 1.5 Pro, a new model in the Gemini family. It's described as a highly compute-efficient multimodal mixture-of-experts model.  A key feature is its ability to recall and reason over fine-grained information from millions of tokens of context, including long documents and hours of video and audio.  The paper presents experimental results showcasing the model's capabilities on long-context retrieval tasks, QA, ASR, and its performance compared to Gemini 1.0 models. It covers the model's architecture, training data, and evaluations on both synthetic and real-world tasks.  A notable highlight is its ability to learn to translate from English to Kalamang, a low-resource language, from just a grammar manual and dictionary provided in context.  The paper also discusses responsible deployment considerations, including impact assessments and mitigation efforts.\n",
            id='DocumentUrl (gs)',
        ),
        pytest.param(
            ImageUrl(url='gs://pydantic-ai-dev/wikipedia_screenshot.png'),
            "The main content of the URL is the Wikipedia homepage, featuring options to access Wikipedia in different languages and information about the number of articles in each language. It also includes links to other Wikimedia projects and information about Wikipedia's host, the Wikimedia Foundation.\n",
            id='ImageUrl (gs)',
        ),
        pytest.param(
            VideoUrl(url='gs://pydantic-ai-dev/grepit-tiny-video.mp4'),
            'The image shows a charming outdoor cafe in a Greek coastal town. The cafe is nestled between traditional whitewashed buildings, with tables and chairs set along a narrow cobblestone pathway. The sea is visible in the distance, adding to the picturesque and relaxing atmosphere.',
            id='VideoUrl (gs)',
        ),
    ],
)
async def test_google_url_input(
    # Need to use noqa because with runtime annotations this always fails linting
    # https://docs.astral.sh/ruff/rules/non-pep604-annotation-union/
    url: Union[AudioUrl, DocumentUrl, ImageUrl, VideoUrl],  # noqa
    expected_output: str,
    allow_model_requests: None,
) -> None:
    provider = GoogleProvider(project='pydantic-ai', location='us-central1')
    m = GoogleModel('gemini-2.0-flash', provider=provider)
    agent = Agent(m)
    result = await agent.run(['What is the main content of this URL?', url])

    assert result.output == snapshot(Is(expected_output))
    assert result.all_messages() == snapshot(
        [
            ModelRequest(
                parts=[
                    UserPromptPart(
                        content=['What is the main content of this URL?', Is(url)],
                        timestamp=IsDatetime(),
                    ),
                ]
            ),
            ModelResponse(
                parts=[TextPart(content=Is(expected_output))],
                usage=IsInstance(Usage),
                model_name='gemini-2.0-flash',
                timestamp=IsDatetime(),
                vendor_details={'finish_reason': 'STOP'},
                vendor_id=IsStr(),
            ),
        ]
    )


@pytest.mark.skipif(
    not os.getenv('CI', False), reason='Requires properly configured local google vertex config to pass'
)
@pytest.mark.vcr()
async def test_google_url_input_force_download(allow_model_requests: None) -> None:
    provider = GoogleProvider(project='pydantic-ai', location='us-central1')
    m = GoogleModel('gemini-2.0-flash', provider=provider)
    agent = Agent(m)

    video_url = VideoUrl(url='https://data.grepit.app/assets/tiny_video.mp4', force_download=True)
    result = await agent.run(['What is the main content of this URL?', video_url])

    output = 'The image shows a picturesque scene in what appears to be a Greek island town. The focus is on an outdoor dining area with tables and chairs, situated in a narrow alleyway between whitewashed buildings. The ocean is visible at the end of the alley, creating a beautiful and inviting atmosphere.'

    assert result.output == output
    assert result.all_messages() == snapshot(
        [
            ModelRequest(
                parts=[
                    UserPromptPart(
                        content=['What is the main content of this URL?', Is(video_url)],
                        timestamp=IsDatetime(),
                    ),
                ]
            ),
            ModelResponse(
                parts=[TextPart(content=Is(output))],
                usage=IsInstance(Usage),
                model_name='gemini-2.0-flash',
                timestamp=IsDatetime(),
                vendor_details={'finish_reason': 'STOP'},
                vendor_id=IsStr(),
            ),
        ]
    )


async def test_google_gs_url_force_download_raises_user_error(allow_model_requests: None) -> None:
    provider = GoogleProvider(project='pydantic-ai', location='us-central1')
    m = GoogleModel('gemini-2.0-flash', provider=provider)
    agent = Agent(m)

    url = ImageUrl(url='gs://pydantic-ai-dev/wikipedia_screenshot.png', force_download=True)
    with pytest.raises(UserError, match='Downloading from protocol "gs://" is not supported.'):
        _ = await agent.run(['What is the main content of this URL?', url])


async def test_google_tool_config_any_with_tool_without_args(
    allow_model_requests: None, google_provider: GoogleProvider
):
    class Foo(TypedDict):
        bar: str

    m = GoogleModel('gemini-2.0-flash', provider=google_provider)
    agent = Agent(m, output_type=Foo)

    @agent.tool_plain
    async def bar() -> str:
        return 'hello'

    result = await agent.run('run bar for me please')
    assert result.all_messages() == snapshot(
        [
            ModelRequest(
                parts=[
                    UserPromptPart(
                        content='run bar for me please',
                        timestamp=IsDatetime(),
                    )
                ]
            ),
            ModelResponse(
                parts=[ToolCallPart(tool_name='bar', args={}, tool_call_id=IsStr())],
                usage=Usage(
                    requests=1,
                    request_tokens=21,
                    response_tokens=1,
                    total_tokens=22,
                    details={'text_candidates_tokens': 1, 'text_prompt_tokens': 21},
                ),
                model_name='gemini-2.0-flash',
                timestamp=IsDatetime(),
                vendor_details={'finish_reason': 'STOP'},
            ),
            ModelRequest(
                parts=[
                    ToolReturnPart(
                        tool_name='bar',
                        content='hello',
                        tool_call_id=IsStr(),
                        timestamp=IsDatetime(),
                    )
                ]
            ),
            ModelResponse(
                parts=[
                    ToolCallPart(
                        tool_name='final_result',
                        args={'bar': 'hello'},
                        tool_call_id=IsStr(),
                    )
                ],
                usage=Usage(
                    requests=1,
                    request_tokens=27,
                    response_tokens=5,
                    total_tokens=32,
                    details={'text_candidates_tokens': 5, 'text_prompt_tokens': 27},
>>>>>>> 473b2ce4
                ),
                model_name='gemini-2.0-flash',
                timestamp=IsDatetime(),
                vendor_details={'finish_reason': 'STOP'},
            ),
<<<<<<< HEAD
        ]
    )
=======
            ModelRequest(
                parts=[
                    ToolReturnPart(
                        tool_name='final_result',
                        content='Final result processed.',
                        tool_call_id=IsStr(),
                        timestamp=IsDatetime(),
                    )
                ]
            ),
        ]
    )


async def test_google_timeout(allow_model_requests: None, google_provider: GoogleProvider):
    model = GoogleModel('gemini-1.5-flash', provider=google_provider)
    agent = Agent(model=model)

    result = await agent.run('Hello!', model_settings={'timeout': 10})
    assert result.output == snapshot('Hello there! How can I help you today?\n')

    with pytest.raises(UserError, match='Google does not support setting ModelSettings.timeout to a httpx.Timeout'):
        await agent.run('Hello!', model_settings={'timeout': Timeout(10)})
>>>>>>> 473b2ce4
<|MERGE_RESOLUTION|>--- conflicted
+++ resolved
@@ -12,12 +12,8 @@
 from typing_extensions import TypedDict
 
 from pydantic_ai.agent import Agent
-<<<<<<< HEAD
 from pydantic_ai.builtin_tools import CodeExecutionTool, WebSearchTool
-from pydantic_ai.exceptions import ModelRetry, UnexpectedModelBehavior
-=======
 from pydantic_ai.exceptions import ModelRetry, UnexpectedModelBehavior, UserError
->>>>>>> 473b2ce4
 from pydantic_ai.messages import (
     AudioUrl,
     BinaryContent,
@@ -31,8 +27,6 @@
     PartDeltaEvent,
     PartStartEvent,
     RetryPromptPart,
-    ServerToolCallPart,
-    ServerToolReturnPart,
     SystemPromptPart,
     TextPart,
     TextPartDelta,
@@ -49,7 +43,7 @@
 
 with try_import() as imports_successful:
     from google.genai import _api_client
-    from google.genai.types import HarmBlockThreshold, HarmCategory, Language
+    from google.genai.types import HarmBlockThreshold, HarmCategory
 
     from pydantic_ai.models.google import GoogleModel, GoogleModelSettings
     from pydantic_ai.providers.google import GoogleProvider
@@ -592,7 +586,6 @@
         await agent.run('Tell me a joke about a Brazilians.')
 
 
-<<<<<<< HEAD
 async def test_google_model_web_search_tool(allow_model_requests: None, google_provider: GoogleProvider):
     m = GoogleModel('gemini-2.0-flash', provider=google_provider)
     agent = Agent(m, system_prompt='You are a helpful chatbot.', builtin_tools=[WebSearchTool()])
@@ -606,7 +599,9 @@
     agent = Agent(m, system_prompt='You are a helpful chatbot.', builtin_tools=[CodeExecutionTool()])
 
     result = await agent.run('What day is today in Utrecht?')
-=======
+    assert result.all_messages() == snapshot()
+
+
 async def test_google_model_empty_user_prompt(allow_model_requests: None, google_provider: GoogleProvider):
     m = GoogleModel('gemini-1.5-flash', provider=google_provider)
     agent = Agent(m, instructions='You are a helpful assistant.')
@@ -622,139 +617,7 @@
     settings = GoogleModelSettings(google_thinking_config={'include_thoughts': True})
     agent = Agent(m, system_prompt='You are a helpful assistant.', model_settings=settings)
     result = await agent.run('How do I cross the street?')
->>>>>>> 473b2ce4
-    assert result.all_messages() == snapshot(
-        [
-            ModelRequest(
-                parts=[
-<<<<<<< HEAD
-                    SystemPromptPart(content='You are a helpful chatbot.', timestamp=IsDatetime()),
-                    UserPromptPart(content='What day is today in Utrecht?', timestamp=IsDatetime()),
-=======
-                    SystemPromptPart(content='You are a helpful assistant.', timestamp=IsDatetime()),
-                    UserPromptPart(content='How do I cross the street?', timestamp=IsDatetime()),
->>>>>>> 473b2ce4
-                ]
-            ),
-            ModelResponse(
-                parts=[
-<<<<<<< HEAD
-                    TextPart(
-                        content="""\
-To determine the current day in Utrecht, I need to know the current date and time. I will use a tool to get this information.
-
-"""
-                    ),
-                    ServerToolCallPart(
-                        tool_name='code_execution',
-                        args={
-                            'code': """\
-import datetime
-import pytz
-
-utrecht_timezone = pytz.timezone('Europe/Amsterdam')
-now_utrecht = datetime.datetime.now(utrecht_timezone)
-print(now_utrecht.strftime("%A, %Y-%m-%d"))
-""",
-                            'language': Language.PYTHON,
-                        },
-                        tool_call_id=IsStr(),
-                    ),
-                    ServerToolReturnPart(
-                        tool_name='code_execution',
-                        content='Wednesday, 2025-05-28\n',
-                        tool_call_id="It doesn't have.",
-                        timestamp=IsDatetime(),
-                    ),
-                    TextPart(content='Today is Wednesday, May 28, 2025 in Utrecht.\n'),
-                ],
-                usage=Usage(
-                    requests=1,
-                    request_tokens=13,
-                    response_tokens=119,
-                    total_tokens=246,
-                    details={
-                        'tool_use_prompt_tokens': 114,
-                        'text_candidates_tokens': 119,
-                        'text_prompt_tokens': 13,
-                        'text_tool_use_prompt_tokens': 114,
-                    },
-=======
-                    ThinkingPart(
-                        content="""\
-**My Approach to Street Crossing Advice**
-
-Okay, so the user wants to know how to cross the street. Simple question, right? But safety is paramount here. My brain immediately goes into problem-solving mode. First, I have to *deconstruct* the request. Then, I define the core *goal*: crossing safely.  That means I need to brainstorm the key principles that make that possible.
-
-I'm thinking: **visibility**, **awareness**, **predictability**, **caution**, and using designated crossings.  These are the building blocks.  Now, how to structure this into a clear, helpful response?  A step-by-step approach seems best. I'll break it down into *before*, *during*, and some *general tips*.
-
-Let's flesh this out.  "Before" means finding a safe spot: marked **crosswalks**, intersections with signals, or pedestrian bridges/tunnels are ideal. Avoid darting out!  Then, I need to *stop* at the curb, *look* and *listen* in all directions, and make eye contact with drivers, if possible.  Wait for a *gap* or a signal.
-
-During crossing, the plan is to *walk*, not run. Keep looking and listening, stay in the crosswalk, and be visible. No distractions like phones. That's the basic framework.
-
-Now, for the "general tips." Teaching children how to do it is important. Extra caution at night or in bad weather is obvious. I should emphasize *never assume* drivers see you or will stop. Alcohol and drugs are a huge no-no. Watch out for parked cars, and turning vehicles are another common hazard. Always follow local laws!
-
-Okay, time to refine the language.  I want clear, action-oriented verbs and maybe some bullet points for readability. Bolding key terms helps too. And then, I need to consider edge cases. What if there are no crosswalks? Well, find a spot with good visibility and wait for a large gap. What about different traffic rules?  I'll just say to look in *all* directions.  I want to make sure it covers all bases.
-
-Finally, a quick review to make sure it's logical, comprehensive, easy to understand, and not too complex.  I think this is a good balance between thoroughness and conciseness.  Hopefully, this will keep people safe!
-"""
-                    ),
-                    TextPart(
-                        content="""\
-Crossing the street safely is crucial! Here's a step-by-step guide:
-
-1.  **Find a Safe Place to Cross:**
-    *   **Best:** Use a designated pedestrian crossing (zebra stripes, crosswalk lines) or an intersection with traffic lights and pedestrian signals ("walk/don't walk" signs).
-    *   **Good:** If no designated crossing is nearby, go to a street corner or an area where you have a clear view of traffic in all directions.
-    *   **Avoid:** Crossing between parked cars, on a curve, or near the crest of a hill where drivers can't see you easily.
-
-2.  **Stop at the Edge:**
-    *   Stop at the curb or the edge of the road. Don't step into the street yet.
-
-3.  **Look and Listen for Traffic:**
-    *   **Look Left:** Check for oncoming traffic.
-    *   **Look Right:** Check for oncoming traffic from the other direction.
-    *   **Look Left Again:** Double-check the closest lane of traffic before stepping out.
-    *   **Listen:** Sometimes you can hear traffic before you see it, especially large vehicles or motorcycles.
-
-4.  **Wait for a Safe Gap (or the Signal):**
-    *   **No Signal:** Wait until there's a large enough gap in traffic for you to cross safely without rushing. Make sure drivers have seen you and have time to stop if necessary. Try to make eye contact with drivers.
-    *   **With Signal:** Wait for the "WALK" signal or the little green walking person symbol. Even with a green signal, quickly check for turning vehicles before stepping off the curb.
-
-5.  **Cross Alertly:**
-    *   **Walk, Don't Run:** Walking briskly is good, but running can increase your risk of tripping and falling.
-    *   **Keep Looking and Listening:** Continue to check for traffic as you cross. The situation can change quickly.
-    *   **Stay Visible:** If it's dark or visibility is poor (rain, fog), wear bright or reflective clothing.
-    *   **Avoid Distractions:** Put away your phone, take off headphones, and focus on crossing safely.
-
-6.  **If There's a Median Strip or Island:**
-    *   Cross to the median, stop, and repeat the "Look Left, Right, Left" process for the next set of lanes before continuing.
-
-**Key Things to Remember:**
-
-*   **Never assume a driver sees you.** Always try to make eye contact.
-*   **Be extra careful at night or in bad weather.**
-*   **Teach children these rules** and hold their hands when crossing.
-*   **Obey traffic signals and signs.**
-*   **Don't dart out** into the street.
-
-Stay safe!\
-"""
-                    ),
-                ],
-                usage=Usage(
-                    requests=1,
-                    request_tokens=15,
-                    response_tokens=606,
-                    total_tokens=1704,
-                    details={'thoughts_tokens': 1083, 'text_prompt_tokens': 15},
-                ),
-                model_name='models/gemini-2.5-pro-preview-05-06',
-                timestamp=IsDatetime(),
-                vendor_details={'finish_reason': 'STOP'},
-            ),
-        ]
-    )
+    assert result.all_messages() == snapshot()
 
 
 async def test_google_model_thinking_part_iter(allow_model_requests: None, google_provider: GoogleProvider):
@@ -1008,16 +871,11 @@
                     response_tokens=5,
                     total_tokens=32,
                     details={'text_candidates_tokens': 5, 'text_prompt_tokens': 27},
->>>>>>> 473b2ce4
                 ),
                 model_name='gemini-2.0-flash',
                 timestamp=IsDatetime(),
                 vendor_details={'finish_reason': 'STOP'},
             ),
-<<<<<<< HEAD
-        ]
-    )
-=======
             ModelRequest(
                 parts=[
                     ToolReturnPart(
@@ -1040,5 +898,4 @@
     assert result.output == snapshot('Hello there! How can I help you today?\n')
 
     with pytest.raises(UserError, match='Google does not support setting ModelSettings.timeout to a httpx.Timeout'):
-        await agent.run('Hello!', model_settings={'timeout': Timeout(10)})
->>>>>>> 473b2ce4
+        await agent.run('Hello!', model_settings={'timeout': Timeout(10)})